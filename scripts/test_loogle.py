"""
Test LIFT on the LooGLE dataset (general cases).
For timeline reorder tasks only please refer to test_loogle_timeline.py.
"""
from transformers import (
    TrainingArguments,
    PreTrainedTokenizer,
    AutoModelForCausalLM,
    PreTrainedModel,
    BitsAndBytesConfig
)
from lift.args import (
    ModelArguments,
    DataTrainingArguments,
    CustomTrainingArguments,
    parse_args
)
from lift.context_dataset import ContextDataset
from lift.model import load_tokenizer, load_model
from lift.train import train
from lift.gated_memory.utils import process_ganeration_memgate
from dataclasses import dataclass, field
from typing import List, Dict, Optional
from numpy.random import randint
from nltk import sent_tokenize
import logging
import json
import os
import pickle
import torch
import tqdm


LOOGLEFORMAT = "The article {title}: \n{input}\nPlease answer the question based on {title}.\nQuestion: {question}\nAnswer: "
LOOGLEFORMAT_COT = """The article {title}:
{input}
Please recall one or several original sentences from article {title} as evidence, and then answer the question solely based on this evidence.
Please answer in the following format:

# Evidence:
- [evidence 1]
- [evidence 2]
...
# Answer:
[answer]
# End of answer

Please DON'T output quotes when outputing evidences.
# Question:
{question}
# Evidence:
"""


@dataclass
class TestArguments:
    input_file: str = field(metadata={"help": "The input file for the test."})
    output_file: str = field(metadata={"help": "The output file for the test."})
    overwrite: bool = field(default=False, metadata={"help": "Whether to overwrite the output file."})
    num_syn_qa: int = field(default=0, metadata={"help": "The number of synthetic QA pairs to generate."})
    title_option: int = field(default=1, metadata={"help": "The title option for the LooGLE dataset."})
    generator_name_or_path: Optional[str] = field(default=None, metadata={"help": "The generator model name or path."})
    use_cot: bool = field(default=False, metadata={'help': "Whether to use CoT in syn. QA and test."})
    num_test: Optional[int] = field(default=None, metadata={'help': "Test only the first several articles."})
<<<<<<< HEAD
    do_check_memgate: bool = field(default=False, metadata={'help': "Whether to check memory gate values; only available with --use_gated_memory True."})
    output_memgate_file: Optional[str] = field(default=None, metadata={'help': "The path to save the memgate values."})
    
    def __post_init__(self):
        if self.do_check_memgate and self.output_memgate_file is None:
            logging.warning("--do_check_memgate True but --output_memgate_file is not specified. The memgate values won't be saved.")
=======
    mix_training: bool = field(default=True, metadata={'help': "Use mix-training."})
    qa_lr: Optional[float] = field(default=None, metadata={'help': "The learning rate when training the model with QAs; available with --max_training=False."})
    
    def __post_init__(self):
        if self.qa_lr is not None and self.mix_training:
            logging.warning("--qa_lr is available only when --mix_training=False (default to True); ignore --qa_lr.")
            self.qa_lr = None
>>>>>>> e4fa66bc


class LooGLEDataset(ContextDataset):
    def __init__(self, context: str, title: str, tokenizer: PreTrainedTokenizer, model_max_length: int=4096, block_size: int=256, len_segment: int=8, len_offset: int=3, num_syn_qa: int=0, title_option: int=1, generator_name_or_path: Optional[str]=None, use_cot: bool=False, mix_training: bool=True):
        self.mix_training = mix_training
        # Option 1: prepend title before context
        if title_option == 1:
            context = title + '\n' + context
        super().__init__(context, tokenizer, model_max_length, block_size, len_segment, len_offset)
        # Option 2: prepend title before each segment and predict the whole segment
        if title_option == 2:
            snippet = tokenizer(f"A snippet of {title}: ", add_special_tokens=False)['input_ids']
            self.data = [(snippet + input_ids, 0) for input_ids, _ in self.data]
        # Option 3: prepend title before each segment and predict the content
        if title_option == 3:
            snippet = tokenizer(f"A snippet of {title}: ", add_special_tokens=False)['input_ids']
            self.data = [(snippet + input_ids, len(snippet)) for input_ids, _ in self.data]
        # Generate QA pairs
        if num_syn_qa > 0:
            context_sent = sent_tokenize(context)
            assert len(context_sent) >= 25, "The length of the context should be at least 25 sentences."
            generator = AutoModelForCausalLM.from_pretrained(
                generator_name_or_path,
                device_map='auto',
                torch_dtype=torch.bfloat16,
                quantization_config=BitsAndBytesConfig(
                    load_in_4bit=True,
                    bnb_4bit_compute_dtype=torch.bfloat16,
                    bnb_4bit_use_double_quant=True,
                    bnb_4bit_quant_type='nf4'
                ),
            )
            generator.eval()
            for _ in range(num_syn_qa):
                result = self.generate_task(generator, context, context_sent, title, model_max_length, use_cot)
                if result is not None:
                    self.data.append(result)
        self.enable_qa_tag = False
    
    @torch.no_grad()
    def generate_task(self, generator: PreTrainedModel, full_context: str, context_sent: List[str], title: str, model_max_length: int, use_cot: bool=False):
        st_pos = randint(0, len(context_sent) - 25)
        context = ' '.join(context_sent[st_pos:st_pos+25])
        messages = [
            {
                'role': "system",
                'content': "You are a helpful assistant."
            },
            {
                'role': "user", 
                'content': f"You are given a piece of text as the context. You should generate ONLY one question and the corresponding answer according to the context. You should also select one or more sentences directly from the original context as the evidences. The evidences must be verbatim sentences from the context. Please answer in the following format: \nQuestion: [question] \nAnswer: [answer] \nEvidence: \n- [evidence 1] \n- [evidence 2] \n...\nPlease DON'T output quotes when outputting evidences. The following is the piece of text: {context}"
            }
        ]
        input_ids = self.tokenizer.apply_chat_template(messages, add_generation_prompt=True, return_tensors="pt").to(generator.device)
        mask_attention = torch.ones_like(input_ids)
        terminators = [self.tokenizer.eos_token_id, self.tokenizer.convert_tokens_to_ids("<|eot_id|>")]
        for _ in range(5):
            outputs = generator.generate(
                input_ids=input_ids,
                attention_mask=mask_attention.to(generator.device),
                max_new_tokens=1024,
                pad_token_id=self.tokenizer.eos_token_id,
                eos_token_id=terminators,
                do_sample=False,
            )
            response = self.tokenizer.decode(outputs[0][input_ids.shape[-1]:], skip_special_tokens=True)
            question_position = response.find("Question:")
            answer_position = response.find("Answer:")
            evidence_position = response.find("Evidence:")
            if question_position == -1 or answer_position == -1 or evidence_position == -1:
                continue
            question = response[question_position + 9:answer_position].strip()
            answer = response[answer_position + 7:evidence_position].strip()
            evidences = response[evidence_position + 9:].strip().split('\n')
            evidences = list(map(lambda s: s[s.find('-') + 2:].strip(), evidences))
            break
        else:
            logging.warning("Fail to generate a QA pair, skip.")
            return None
            # raise ValueError("Failed to generate a QA pair.")
        if use_cot:
            input_text = LOOGLEFORMAT_COT.format(title=title, input=full_context, question=question)
            answer = '\n'.join(['- ' + e for e in evidences]) + "\n# Answer:\n" + answer.strip() + "\n# End of answer"
        else:
            input_text = LOOGLEFORMAT.format(title=title, input=full_context, question=question)
        example = input_text + ' ' + answer
        input_ids = self.tokenizer(example, add_special_tokens=False)['input_ids']
        input_length = len(self.tokenizer(input_text, add_special_tokens=False)['input_ids']) 
        mixin = self.tokenizer("...", add_special_tokens=False)['input_ids']
        output_length = len(input_ids) - input_length
        if len(input_ids) > model_max_length:
            input_ids = input_ids[:model_max_length//2 - len(mixin)] + mixin + input_ids[-model_max_length//2:]
            input_length = len(input_ids) - output_length
        return (input_ids, input_length)
    
    def enable_qa(self):
        self.enable_qa_tag = True
        
    def disable_qa(self):
        self.enable_qa_tag = False
    
    def __getitem__(self, index: int):
        if self.mix_training:
            return super().__getitem__(index)
        else:
            return super().__getitem__(index + self.num_segments) if self.enable_qa_tag else super().__getitem__(index)
    
    def __len__(self):
        if self.mix_training:
            return len(self.data) if self.enable_qa_tag else self.num_segments
        else:
            return len(self.data) - self.num_segments if self.enable_qa_tag else self.num_segments
    
    
def LooGLEtrain(context: str, title: str, tokenizer: PreTrainedTokenizer, model_name_or_path: str, training_args: TrainingArguments, model_max_length: int=4096, block_size: int=256, len_segment: int=8, len_offset: int=3, use_lora: bool=False, lora_rank: Optional[int]=None, use_pissa: bool=False, load_in_4bit: bool=False, involve_qa_epochs: int=0, gather_batches: bool=True, num_syn_qa: int=0, title_option: int=1, generator_name_or_path: Optional[str]=None, use_gated_memory: bool=False, use_cot: bool=False, mix_training: bool=True, qa_lr: Optional[float]=None, **kwargs):
    dataset = LooGLEDataset(context, title, tokenizer, model_max_length, block_size, len_segment, len_offset, num_syn_qa, title_option, generator_name_or_path, use_cot, mix_training)
    model = load_model(model_name_or_path=model_name_or_path, use_lora=use_lora, lora_rank=lora_rank, use_pissa=use_pissa, load_in_4bit=load_in_4bit, vocab_size=len(tokenizer), use_gated_memory=use_gated_memory)
    model = train(model, dataset, tokenizer, training_args, involve_qa_epochs, gather_batches, qa_lr=qa_lr)[0]
    return model


<<<<<<< HEAD
def prediction(data: List[Dict], training_args: TrainingArguments, lift_args: Dict, output_file: str, saved_memgate: List, num_resumed: int=0, num_syn_qa: int=0, title_option: int=1, generator_name_or_path: Optional[str]=None, use_cot: bool=False, do_check_memgate: bool=False, output_memgate_file: Optional[str]=None):
    if do_check_memgate and not lift_args['use_gated_memory']:
        do_check_memgate = False
        logging.warning("--do_check_mem_gate True should be used with --use_gated_memory True; set --do_check_mem_gate to False")
=======
def prediction(data: List[Dict], training_args: TrainingArguments, lift_args: Dict, output_file: str, num_resumed: int=0, **test_args):
>>>>>>> e4fa66bc
    tokenizer = load_tokenizer(lift_args['tokenizer_name_or_path'])
    mixin = tokenizer("...", add_special_tokens=False)['input_ids']
    model_max_length = lift_args['model_max_length']
    
    for i, sample in enumerate(tqdm.tqdm(data, desc="Sample")):
        if i < num_resumed:
            continue
        context = sample['input']
        title = sample['title']
        qa_pairs = eval(sample['qa_pairs'])
        model = LooGLEtrain(context, title, tokenizer, training_args=training_args, **test_args, **lift_args)
        model.eval()
        saved_memgate.append([])
        for qa_pair in tqdm.tqdm(qa_pairs, desc="QA Pair"):
            if test_args['use_cot']:
                input_text = LOOGLEFORMAT_COT.format(title=title, input=context, question=qa_pair['Q'])
            else:
                input_text = LOOGLEFORMAT.format(title=title, input=context, question=qa_pair['Q'])
            input_ids = tokenizer(input_text, add_special_tokens=False)['input_ids']
            if len(input_ids) > model_max_length:
                input_ids = input_ids[:model_max_length//2 - len(mixin)] + mixin + input_ids[-model_max_length//2:]
            input_ids = torch.tensor(input_ids, dtype=torch.long, device=model.device).unsqueeze(0)
            attention_mask = torch.ones_like(input_ids)
            # terminators = [tokenizer.eos_token_id, tokenizer.convert_tokens_to_ids("<|eot_id|>")]
            output = model.generate(
                input_ids=input_ids,
                attention_mask=attention_mask,
                pad_token_id=tokenizer.pad_token_id,
                # eos_token_id=terminators,
                max_new_tokens=200,
                use_cache=True,
                return_dict_in_generate=True,
                output_attentions=do_check_memgate
            )
            response = tokenizer.decode(output.sequences[0][input_ids.shape[-1]:], skip_special_tokens=True)
            if do_check_memgate:
                memgate = process_ganeration_memgate(output.attentions)[0]
                saved_memgate[-1].append(memgate.cpu().detach())
            qa_pair['pred'] = response
        output_case = {
            'title': title,
            'input': context,
            'qa_pairs': qa_pairs
        }
        with open(output_file, 'a') as f:
            f.write(json.dumps(output_case) + '\n')


def main():
    training_args, test_args, lift_args = parse_args(
        (TrainingArguments, TestArguments, (ModelArguments, CustomTrainingArguments, DataTrainingArguments)),
        no_dict=(TrainingArguments,)
    )
    input_file = test_args.pop('input_file')
    output_file = test_args.pop('output_file')
    overwrite = test_args.pop('overwrite')
    num_test = test_args.pop('num_test')
    output_memgate_file = test_args.pop('output_memgate_file')
    num_resumed = 0
    if os.path.exists(output_file):
        if overwrite:
            os.remove(output_file)
        else:
            with open(output_file, 'r') as f:
                num_resumed = len(f.readlines())
    saved_memgate = []
    if output_memgate_file and os.path.exists(output_memgate_file):
        if overwrite:
            os.remove(output_memgate_file)
        else:
            with open(output_memgate_file, 'rb') as f:
                saved_memgate = pickle.load(f)
    with open(input_file, 'r') as f:
        input_data = [json.loads(line) for line in f]
    if num_test is not None:
        input_data = input_data[:num_test]
    prediction(input_data, training_args, lift_args, output_file, saved_memgate, num_resumed=num_resumed, **test_args)
    if output_memgate_file and len(saved_memgate) > 0:
        with open(output_memgate_file, 'wb') as f:
            pickle.dump(saved_memgate, f)


if __name__ == '__main__':
    main()<|MERGE_RESOLUTION|>--- conflicted
+++ resolved
@@ -62,22 +62,17 @@
     generator_name_or_path: Optional[str] = field(default=None, metadata={"help": "The generator model name or path."})
     use_cot: bool = field(default=False, metadata={'help': "Whether to use CoT in syn. QA and test."})
     num_test: Optional[int] = field(default=None, metadata={'help': "Test only the first several articles."})
-<<<<<<< HEAD
     do_check_memgate: bool = field(default=False, metadata={'help': "Whether to check memory gate values; only available with --use_gated_memory True."})
     output_memgate_file: Optional[str] = field(default=None, metadata={'help': "The path to save the memgate values."})
+    mix_training: bool = field(default=True, metadata={'help': "Use mix-training."})
+    qa_lr: Optional[float] = field(default=None, metadata={'help': "The learning rate when training the model with QAs; available with --max_training=False."})
     
     def __post_init__(self):
         if self.do_check_memgate and self.output_memgate_file is None:
             logging.warning("--do_check_memgate True but --output_memgate_file is not specified. The memgate values won't be saved.")
-=======
-    mix_training: bool = field(default=True, metadata={'help': "Use mix-training."})
-    qa_lr: Optional[float] = field(default=None, metadata={'help': "The learning rate when training the model with QAs; available with --max_training=False."})
-    
-    def __post_init__(self):
         if self.qa_lr is not None and self.mix_training:
             logging.warning("--qa_lr is available only when --mix_training=False (default to True); ignore --qa_lr.")
             self.qa_lr = None
->>>>>>> e4fa66bc
 
 
 class LooGLEDataset(ContextDataset):
@@ -198,15 +193,7 @@
     model = train(model, dataset, tokenizer, training_args, involve_qa_epochs, gather_batches, qa_lr=qa_lr)[0]
     return model
 
-
-<<<<<<< HEAD
-def prediction(data: List[Dict], training_args: TrainingArguments, lift_args: Dict, output_file: str, saved_memgate: List, num_resumed: int=0, num_syn_qa: int=0, title_option: int=1, generator_name_or_path: Optional[str]=None, use_cot: bool=False, do_check_memgate: bool=False, output_memgate_file: Optional[str]=None):
-    if do_check_memgate and not lift_args['use_gated_memory']:
-        do_check_memgate = False
-        logging.warning("--do_check_mem_gate True should be used with --use_gated_memory True; set --do_check_mem_gate to False")
-=======
-def prediction(data: List[Dict], training_args: TrainingArguments, lift_args: Dict, output_file: str, num_resumed: int=0, **test_args):
->>>>>>> e4fa66bc
+def prediction(data: List[Dict], training_args: TrainingArguments, lift_args: Dict, output_file: str, saved_memgate: List, num_resumed: int=0, num_syn_qa: int=0, title_option: int=1, generator_name_or_path: Optional[str]=None, use_cot: bool=False, do_check_memgate: bool=False, output_memgate_file: Optional[str]=None, **test_args):
     tokenizer = load_tokenizer(lift_args['tokenizer_name_or_path'])
     mixin = tokenizer("...", add_special_tokens=False)['input_ids']
     model_max_length = lift_args['model_max_length']
